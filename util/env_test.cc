// Copyright (c) 2011 The LevelDB Authors. All rights reserved.
// Use of this source code is governed by a BSD-style license that can be
// found in the LICENSE file. See the AUTHORS file for names of contributors.

#include "leveldb/env.h"

#include <algorithm>

#include "gtest/gtest.h"
#include "port/port.h"
#include "port/thread_annotations.h"
#include "util/mutexlock.h"
#include "util/testutil.h"

namespace leveldb {

<<<<<<< HEAD
class EnvTest {
=======
static const int kDelayMicros = 100000;

class EnvTest : public testing::Test {
>>>>>>> 8ccb79b5
 public:
  EnvTest() : env_(Env::Default()) {}

  Env* env_;
};

TEST_F(EnvTest, ReadWrite) {
  Random rnd(test::RandomSeed());

  // Get file to use for testing.
  std::string test_dir;
  ASSERT_LEVELDB_OK(env_->GetTestDirectory(&test_dir));
  std::string test_file_name = test_dir + "/open_on_read.txt";
  WritableFile* writable_file;
  ASSERT_LEVELDB_OK(env_->NewWritableFile(test_file_name, &writable_file));

  // Fill a file with data generated via a sequence of randomly sized writes.
  static const size_t kDataSize = 10 * 1048576;
  std::string data;
  while (data.size() < kDataSize) {
    int len = rnd.Skewed(18);  // Up to 2^18 - 1, but typically much smaller
    std::string r;
    test::RandomString(&rnd, len, &r);
    ASSERT_LEVELDB_OK(writable_file->Append(r));
    data += r;
    if (rnd.OneIn(10)) {
      ASSERT_LEVELDB_OK(writable_file->Flush());
    }
  }
  ASSERT_LEVELDB_OK(writable_file->Sync());
  ASSERT_LEVELDB_OK(writable_file->Close());
  delete writable_file;

  // Read all data using a sequence of randomly sized reads.
  SequentialFile* sequential_file;
  ASSERT_LEVELDB_OK(env_->NewSequentialFile(test_file_name, &sequential_file));
  std::string read_result;
  std::string scratch;
  while (read_result.size() < data.size()) {
    int len = std::min<int>(rnd.Skewed(18), data.size() - read_result.size());
    scratch.resize(std::max(len, 1));  // at least 1 so &scratch[0] is legal
    Slice read;
    ASSERT_LEVELDB_OK(sequential_file->Read(len, &read, &scratch[0]));
    if (len > 0) {
      ASSERT_GT(read.size(), 0);
    }
    ASSERT_LE(read.size(), len);
    read_result.append(read.data(), read.size());
  }
  ASSERT_EQ(read_result, data);
  delete sequential_file;
}

TEST_F(EnvTest, RunImmediately) {
  struct RunState {
    port::Mutex mu;
    port::CondVar cvar{&mu};
    bool called = false;

    static void Run(void* arg) {
      RunState* state = reinterpret_cast<RunState*>(arg);
      MutexLock l(&state->mu);
      ASSERT_EQ(state->called, false);
      state->called = true;
      state->cvar.Signal();
    }
  };

  RunState state;
  env_->Schedule(&RunState::Run, &state);

  MutexLock l(&state.mu);
  while (!state.called) {
    state.cvar.Wait();
  }
}

TEST_F(EnvTest, RunMany) {
  struct RunState {
    port::Mutex mu;
    port::CondVar cvar{&mu};
    int last_id = 0;
  };

  struct Callback {
    RunState* state_;  // Pointer to shared state.
    const int id_;  // Order# for the execution of this callback.

    Callback(RunState* s, int id) : state_(s), id_(id) {}

    static void Run(void* arg) {
      Callback* callback = reinterpret_cast<Callback*>(arg);
      RunState* state = callback->state_;

      MutexLock l(&state->mu);
      ASSERT_EQ(state->last_id, callback->id_ - 1);
      state->last_id = callback->id_;
      state->cvar.Signal();
    }
  };

  RunState state;
  Callback callback1(&state, 1);
  Callback callback2(&state, 2);
  Callback callback3(&state, 3);
  Callback callback4(&state, 4);
  env_->Schedule(&Callback::Run, &callback1);
  env_->Schedule(&Callback::Run, &callback2);
  env_->Schedule(&Callback::Run, &callback3);
  env_->Schedule(&Callback::Run, &callback4);

  MutexLock l(&state.mu);
  while (state.last_id != 4) {
    state.cvar.Wait();
  }
}

struct State {
  port::Mutex mu;
  port::CondVar cvar{&mu};

  int val GUARDED_BY(mu);
  int num_running GUARDED_BY(mu);

  State(int val, int num_running) : val(val), num_running(num_running) {}
};

static void ThreadBody(void* arg) {
  State* s = reinterpret_cast<State*>(arg);
  s->mu.Lock();
  s->val += 1;
  s->num_running -= 1;
  s->cvar.Signal();
  s->mu.Unlock();
}

TEST_F(EnvTest, StartThread) {
  State state(0, 3);
  for (int i = 0; i < 3; i++) {
    env_->StartThread(&ThreadBody, &state);
  }

  MutexLock l(&state.mu);
  while (state.num_running != 0) {
    state.cvar.Wait();
  }
  ASSERT_EQ(state.val, 3);
}

TEST_F(EnvTest, TestOpenNonExistentFile) {
  // Write some test data to a single file that will be opened |n| times.
  std::string test_dir;
  ASSERT_LEVELDB_OK(env_->GetTestDirectory(&test_dir));

  std::string non_existent_file = test_dir + "/non_existent_file";
  ASSERT_TRUE(!env_->FileExists(non_existent_file));

  RandomAccessFile* random_access_file;
  Status status =
      env_->NewRandomAccessFile(non_existent_file, &random_access_file);
  ASSERT_TRUE(status.IsNotFound());

  SequentialFile* sequential_file;
  status = env_->NewSequentialFile(non_existent_file, &sequential_file);
  ASSERT_TRUE(status.IsNotFound());
}

TEST_F(EnvTest, ReopenWritableFile) {
  std::string test_dir;
  ASSERT_LEVELDB_OK(env_->GetTestDirectory(&test_dir));
  std::string test_file_name = test_dir + "/reopen_writable_file.txt";
  env_->RemoveFile(test_file_name);

  WritableFile* writable_file;
  ASSERT_LEVELDB_OK(env_->NewWritableFile(test_file_name, &writable_file));
  std::string data("hello world!");
  ASSERT_LEVELDB_OK(writable_file->Append(data));
  ASSERT_LEVELDB_OK(writable_file->Close());
  delete writable_file;

  ASSERT_LEVELDB_OK(env_->NewWritableFile(test_file_name, &writable_file));
  data = "42";
  ASSERT_LEVELDB_OK(writable_file->Append(data));
  ASSERT_LEVELDB_OK(writable_file->Close());
  delete writable_file;

  ASSERT_LEVELDB_OK(ReadFileToString(env_, test_file_name, &data));
  ASSERT_EQ(std::string("42"), data);
  env_->RemoveFile(test_file_name);
}

TEST_F(EnvTest, ReopenAppendableFile) {
  std::string test_dir;
  ASSERT_LEVELDB_OK(env_->GetTestDirectory(&test_dir));
  std::string test_file_name = test_dir + "/reopen_appendable_file.txt";
  env_->RemoveFile(test_file_name);

  WritableFile* appendable_file;
  ASSERT_LEVELDB_OK(env_->NewAppendableFile(test_file_name, &appendable_file));
  std::string data("hello world!");
  ASSERT_LEVELDB_OK(appendable_file->Append(data));
  ASSERT_LEVELDB_OK(appendable_file->Close());
  delete appendable_file;

  ASSERT_LEVELDB_OK(env_->NewAppendableFile(test_file_name, &appendable_file));
  data = "42";
  ASSERT_LEVELDB_OK(appendable_file->Append(data));
  ASSERT_LEVELDB_OK(appendable_file->Close());
  delete appendable_file;

  ASSERT_LEVELDB_OK(ReadFileToString(env_, test_file_name, &data));
  ASSERT_EQ(std::string("hello world!42"), data);
  env_->RemoveFile(test_file_name);
}

}  // namespace leveldb<|MERGE_RESOLUTION|>--- conflicted
+++ resolved
@@ -14,13 +14,7 @@
 
 namespace leveldb {
 
-<<<<<<< HEAD
-class EnvTest {
-=======
-static const int kDelayMicros = 100000;
-
 class EnvTest : public testing::Test {
->>>>>>> 8ccb79b5
  public:
   EnvTest() : env_(Env::Default()) {}
 
